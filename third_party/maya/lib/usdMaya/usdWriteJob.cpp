--- conflicted
+++ resolved
@@ -316,13 +316,8 @@
         return false;
     }
 
-<<<<<<< HEAD
     if (!mJobCtx.getSkelBindingsWriter().PostProcessSkelBindings(
             mJobCtx.mStage)) {
-=======
-    if (!mJobCtx.getSkelBindingsWriter().WriteSkelBindings(mJobCtx.mStage,
-        mJobCtx.mArgs.stripNamespaces)) {
->>>>>>> cc83be2a
         return false;
     }
 
